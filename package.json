--- conflicted
+++ resolved
@@ -22,13 +22,10 @@
     "react-native-dropdown-picker": "^5.4.6",
     "react-native-safe-area-context": "5.4.0",
     "react-native-screens": "~4.11.1",
-<<<<<<< HEAD
     "react-dom": "19.0.0",
     "react-native-web": "^0.20.0",
     "@expo/vector-icons": "^14.1.0"
-=======
     "expo-notifications": "~0.31.4"
->>>>>>> 9dd84fd4
   },
   "devDependencies": {
     "@babel/core": "^7.20.0"
